<script setup lang="ts">
import {
  BookOpen,
  NotebookText,
  CirclePlus,
} from 'lucide-vue-next'

import NavMain from '@/components/NavMain.vue'
import NavUser from './NavUser.vue'
import {
  Sidebar,
  SidebarContent,
  SidebarFooter,
  SidebarHeader,
  SidebarMenu,
  SidebarMenuButton,
  SidebarMenuItem,
  type SidebarProps,
} from '../components/ui/sidebar'

const props = withDefaults(defineProps<SidebarProps>(), {
  variant: 'inset',
})

const { user } = useAuth()

const data = {
<<<<<<< HEAD
  user: {
    name: 'yoga',
    email: 'yoga@example.com',
    avatar: 'https://avatar.vercel.sh/adi?rounded=60',
  },
=======
  user: computed(() => user.value ? {
    name: user.value.name,
    email: user.value.email,
    avatar: `https://avatar.vercel.sh/${user.value.username}?rounded=60`,
  } : {
    name: 'User',
    email: 'user@example.com',
    avatar: 'https://avatar.vercel.sh/user?rounded=60',
  }),
>>>>>>> e7a13192
  navMain: [
    {
      title: 'Add Journal',
      url: '/add-journal',
      icon: CirclePlus,
    },
    {
      title: 'My Journals',
      url: '/dashboard',
      icon: NotebookText,
    },
  ],
}
</script>

<template>
  <Sidebar v-bind="props">
    <SidebarHeader>
      <SidebarMenu>
        <SidebarMenuItem>
          <SidebarMenuButton size="lg" as-child>
            <a href="#">
              <div class="flex aspect-square size-8 items-center justify-center rounded-lg bg-sidebar-primary text-sidebar-primary-foreground">
                <BookOpen class="size-4" />
              </div>
              <div class="grid flex-1 text-left text-sm leading-tight">
                <span class="truncate font-medium">Journal App</span>
                <span class="truncate text-xs">Free Plan</span>
              </div>
            </a>
          </SidebarMenuButton>
        </SidebarMenuItem>
      </SidebarMenu>
    </SidebarHeader>
    <SidebarContent>
      <NavMain :items="data.navMain" />
    </SidebarContent>
    <SidebarFooter>
      <NavUser :user="data.user.value" />
    </SidebarFooter>
  </Sidebar>
</template><|MERGE_RESOLUTION|>--- conflicted
+++ resolved
@@ -25,13 +25,6 @@
 const { user } = useAuth()
 
 const data = {
-<<<<<<< HEAD
-  user: {
-    name: 'yoga',
-    email: 'yoga@example.com',
-    avatar: 'https://avatar.vercel.sh/adi?rounded=60',
-  },
-=======
   user: computed(() => user.value ? {
     name: user.value.name,
     email: user.value.email,
@@ -41,7 +34,6 @@
     email: 'user@example.com',
     avatar: 'https://avatar.vercel.sh/user?rounded=60',
   }),
->>>>>>> e7a13192
   navMain: [
     {
       title: 'Add Journal',
